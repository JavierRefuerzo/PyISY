"""Constants for the PyISY Module."""
import datetime
import logging
<<<<<<< HEAD

_LOGGER = logging.getLogger(__package__)
LOG_LEVEL = logging.DEBUG
LOG_VERBOSE = 5
LOG_FORMAT = "%(asctime)s %(levelname)s [%(name)s] %(message)s"
LOG_DATE_FORMAT = "%Y-%m-%d %H:%M:%S"
=======
from xml.parsers.expat import ExpatError
>>>>>>> a806061d

_LOGGER = logging.getLogger(__package__)
LOG_LEVEL = logging.DEBUG
LOG_VERBOSE = 5
LOG_FORMAT = "%(asctime)s %(levelname)s [%(name)s] %(message)s"
LOG_DATE_FORMAT = "%Y-%m-%d %H:%M:%S"

UPDATE_INTERVAL = 0.5


# Time Constants / Strings
EMPTY_TIME = datetime.datetime(year=1, month=1, day=1)
ISY_EPOCH_OFFSET = 36524
MILITARY_TIME = "%Y/%m/%d %H:%M:%S"
STANDARD_TIME = "%Y/%m/%d %I:%M:%S %p"
XML_STRPTIME = "%Y%m%d %H:%M:%S"
XML_STRPTIME_YY = "%y%m%d %H:%M:%S"
XML_TRUE = "true"
XML_FALSE = "false"
XML_ON = "<on />"
XML_OFF = "<off />"

POLL_TIME = 10
RECONNECT_DELAY = 60
SOCKET_BUFFER_SIZE = 4096
THREAD_SLEEP_TIME = 30.0

ES_LOST_STREAM_CONNECTION = "lost_stream_connection"
ES_CONNECTED = "connected"
ES_DISCONNECTED = "disconnected"
ES_START_UPDATES = "start_updates"
ES_STOP_UPDATES = "stop_updates"
ES_INITIALIZING = "stream_initializing"
ES_LOADED = "stream_loaded"
ES_RECONNECT_FAILED = "reconnect_failed"
ES_RECONNECTING = "reconnecting"
ES_DISCONNECTING = "stream_disconnecting"
ES_NOT_STARTED = "not_started"

ISY_VALUE_UNKNOWN = -1 * float("inf")
ISY_PROP_NOT_SET = "-1"

""" Dictionary of X10 commands. """
X10_COMMANDS = {"all_off": 1, "all_on": 4, "on": 3, "off": 11, "bright": 7, "dim": 15}

ACTION_EVENT_STATUS = "0"
ACTION_GET_STATUS = "1"
ACTION_KEY_CHANGED = "2"
ACTION_INFO_STRING = "3"
ACTION_IR_LEARN = "4"
ACTION_SCHEDULE = "5"
ACTION_VAR_STATUS = "6"
ACTION_VAR_INIT = "7"
ACTION_KEY = "8"

ATTR_ACTION = "action"
ATTR_CONTROL = "control"
ATTR_DESC = "desc"
ATTR_FLAG = "flag"
ATTR_FORMATTED = "formatted"
ATTR_ID = "id"
ATTR_INIT = "init"
ATTR_INSTANCE = "instance"
ATTR_LAST_CHANGED = "last_changed"
ATTR_LAST_UPDATE = "last_update"
ATTR_NODE_DEF_ID = "nodeDefId"
ATTR_PARENT = "parentId"
ATTR_PRECISION = "prec"
ATTR_SET = "set"
ATTR_STATUS = "status"
ATTR_STREAM_ID = "sid"
ATTR_TS = "ts"
ATTR_UNIT_OF_MEASURE = "uom"
ATTR_VAL = "val"  # Used for Variables.
ATTR_VALUE = "value"  # Used for everything else.
ATTR_VAR = "var"

DEFAULT_PRECISION = "0"
DEFAULT_UNIT_OF_MEASURE = ""

TAG_ADDRESS = "address"
TAG_CATEGORY = "cat"
TAG_DESC = "desc"
TAG_DESCRIPTION = "description"
TAG_DEVICE_TYPE = "devtype"
TAG_DST = "DST"
TAG_ENABLED = "enabled"
TAG_EVENT_INFO = "eventInfo"
TAG_FAMILY = "family"
TAG_FEATURE = "feature"
TAG_FIRMWARE = "app_full_version"
TAG_FOLDER = "folder"
TAG_FORMATTED = "fmtAct"
TAG_GENERIC = "gen"
TAG_GROUP = "group"
TAG_INSTALLED = "isInstalled"
TAG_IS_LOAD = "isLoad"
TAG_LATITUDE = "Lat"
TAG_LINK = "link"
TAG_LOCATION = "location"
TAG_LONGITUDE = "Long"
TAG_MFG = "mfg"
TAG_MILIATRY_TIME = "IsMilitary"
TAG_NAME = "name"
TAG_NET_RULE = "NetRule"
TAG_NODE = "node"
TAG_NODE_DEFS = "nodedefs"
TAG_NTP = "NTP"
TAG_PARENT = "parent"
TAG_PRGM_FINISH = "f"
TAG_PRGM_RUN = "r"
TAG_PRGM_RUNNING = "running"
TAG_PRGM_STATUS = "s"
TAG_PRIMARY_NODE = "pnode"
TAG_PRODUCT = "product"
TAG_PROGRAM = "program"
TAG_PROPERTY = "property"
TAG_ROOT = "root"
TAG_SPOKEN = "spoken"
TAG_SUNRISE = "Sunrise"
TAG_SUNSET = "Sunset"
TAG_TYPE = "type"
TAG_TZ_OFFSET = "TMZOffset"
TAG_VARIABLE = "e"
TAG_VARIABLES = "variables"

PROTO_FOLDER = "program_folder"
PROTO_GROUP = "group"
PROTO_INSTEON = "insteon"
PROTO_INT_VAR = "integer_variable"
PROTO_NODE_SERVER = "node_server"
PROTO_PROGRAM = "program"
PROTO_STATE_VAR = "state_variable"
PROTO_ZIGBEE = "zigbee"
PROTO_ZWAVE = "zwave"

FAMILY_CORE = 0
FAMILY_INSTEON = 1
FAMILY_UPB = 2
FAMILY_RCS = 3
FAMILY_ZWAVE = 4
FAMILY_AUTO = 5
FAMILY_GENERIC = 6
FAMILY_UDI = 7
FAMILY_BRULTECH = 8
FAMILY_NCD = 9
FAMILY_NODESERVER = 10

PROP_BATTERY_LEVEL = "BATLVL"
PROP_BUSY = "BUSY"
PROP_COMMS_ERROR = "ERR"
PROP_ENERGY_MODE = "CLIEMD"
PROP_HEAT_COOL_STATE = "CLIHCS"
PROP_HUMIDITY = "CLIHUM"
PROP_ON_LEVEL = "OL"
PROP_RAMP_RATE = "RR"
PROP_SCHEDULE_MODE = "CLISMD"
PROP_SETPOINT_COOL = "CLISPC"
PROP_SETPOINT_HEAT = "CLISPH"
PROP_STATUS = "ST"
PROP_TEMPERATURE = "CLITEMP"
PROP_UOM = "UOM"

METHOD_GET = "get"
METHOD_COMMAND = "cmd"

URL_CLOCK = "time"
URL_CONFIG = "config"
URL_DEFINITIONS = "definitions"
URL_MEMBERS = "members"
URL_NETWORK = "networking"
URL_NODES = "nodes"
URL_NOTES = "notes"
URL_PING = "ping"
URL_PROGRAMS = "programs"
URL_QUERY = "query"
URL_RESOURCES = "resources"
URL_STATUS = "status"
URL_SUBFOLDERS = "subfolders"
URL_VARIABLES = "vars"

VAR_INTEGER = "1"
VAR_STATE = "2"

CLIMATE_SETPOINT_MIN_GAP = 2

CMD_BEEP = "BEEP"
CMD_BRIGHTEN = "BRT"
CMD_CLIMATE_FAN_SETTING = "CLIFS"
CMD_CLIMATE_MODE = "CLIMD"
CMD_DIM = "DIM"
CMD_DISABLE = "disable"
CMD_DISABLE_RUN_AT_STARTUP = "disableRunAtStartup"
CMD_ENABLE = "enable"
CMD_ENABLE_RUN_AT_STARTUP = "enableRunAtStartup"
CMD_FADE_DOWN = "FDDOWN"
CMD_FADE_STOP = "FDSTOP"
CMD_FADE_UP = "FDUP"
CMD_MANUAL_DIM_BEGIN = "BMAN"  # Depreciated, use Fade
CMD_MANUAL_DIM_STOP = "SMAN"  # Depreciated, use Fade
CMD_MODE = "MODE"
CMD_OFF = "DOF"
CMD_OFF_FAST = "DFOF"
CMD_ON = "DON"
CMD_ON_FAST = "DFON"
CMD_RESET = "RESET"
CMD_RUN = "run"
CMD_RUN_ELSE = "runElse"
CMD_RUN_THEN = "runThen"
CMD_SECURE = "SECMD"
CMD_STOP = "stop"
CMD_X10 = "X10"

COMMAND_FRIENDLY_NAME = {
    "ADRPST": "auto_dr_processing_state",
    "AIRFLOW": "air_flow",
    "ALARM": "alarm",
    "ANGLE": "angle_position",
    "ANGLPOS": "angle_position",
    "ATMPRES": "atmospheric_pressure",
    "AWAKE": "awake",
    "BARPRES": "barometric_pressure",
    "CC": "current",
    "CLIFRS": "fan_running_state",
    "CLIFSO": "fan_setting_override",
    "CO2LVL": "co2_level",
    "CPW": "power",
    "CTL": "controller_action",
    "CV": "voltage",
    "DELAY": "delay",
    "DEWPT": "dew_point",
    "DISTANC": "distance",
    "DOF3": "off_3x_key_presses",
    "DOF4": "off_4x_key_presses",
    "DOF5": "off_5x_key_presses",
    "DON3": "on_3x_key_presses",
    "DON4": "on_4x_key_presses",
    "DON5": "on_5x_key_presses",
    "ELECCON": "electrical_conductivity",
    "ELECRES": "electrical_resistivity",
    PROP_COMMS_ERROR: "device_communication_errors",
    "GPV": "general_purpose",
    "GV0": "custom_control_0",
    "GV1": "custom_control_1",
    "GV10": "custom_control_10",
    "GV11": "custom_control_11",
    "GV12": "custom_control_12",
    "GV13": "custom_control_13",
    "GV14": "custom_control_14",
    "GV15": "custom_control_15",
    "GV16": "custom_control_16",
    "GV17": "custom_control_17",
    "GV18": "custom_control_18",
    "GV19": "custom_control_19",
    "GV2": "custom_control_2",
    "GV20": "custom_control_20",
    "GV3": "custom_control_3",
    "GV4": "custom_control_4",
    "GV5": "custom_control_5",
    "GV6": "custom_control_6",
    "GV7": "custom_control_7",
    "GV8": "custom_control_8",
    "GV9": "custom_control_9",
    "GVOL": "gas_volume",
    "HAIL": "hail",
    "LUMIN": "luminance",
    "MOIST": "moisture",
    "PCNT": "pulse_count",
    "PF": "power_factor",
    "PPW": "polarized_power",
    "PULSCNT": "pulse_count",
    "RAINRT": "rain_rate",
    "ROTATE": "rotation",
    "RR": "ramp_rate",
    "SEISINT": "seismic_intensity",
    "SEISMAG": "seismic_magnitude",
    "SOILT": "soil_temperature",
    "SOLRAD": "solar_radiation",
    "SPEED": "speed",
    "SVOL": "sound_volume",
    "TANKCAP": "tank_capacity",
    "TIDELVL": "tide_level",
    "TIMEREM": "time_remaining",
    "TPW": "total_energy_used",
    "UAC": "user_number",
    "USRNUM": "user_number",
    "UV": "uv_light",
    "VOCLVL": "voc_level",
    "WATERT": "water_temperature",
    "WEIGHT": "weight",
    "WINDDIR": "wind_direction",
    "WVOL": "water_volume",
    CMD_BEEP: "beep",
    CMD_BRIGHTEN: "bright",
    CMD_CLIMATE_FAN_SETTING: "fan_state",
    CMD_CLIMATE_MODE: "climate_mode",
    CMD_DIM: "dim",
    CMD_FADE_DOWN: "fade_down",
    CMD_FADE_STOP: "fade_stop",
    CMD_FADE_UP: "fade_up",
    CMD_MANUAL_DIM_BEGIN: "brighten_manual",
    CMD_MANUAL_DIM_STOP: "stop_manual",
    CMD_MODE: "mode",
    CMD_OFF: "off",
    CMD_OFF_FAST: "fastoff",
    CMD_ON: "on",
    CMD_ON_FAST: "faston",
    CMD_RESET: "reset",
    CMD_SECURE: "secure",
    CMD_X10: "x10_command",
    PROP_BATTERY_LEVEL: "battery_level",
    PROP_BUSY: "busy",
    PROP_ENERGY_MODE: "energy_saving_mode",
    PROP_HEAT_COOL_STATE: "heat_cool_state",
    PROP_HUMIDITY: "humidity",
    PROP_ON_LEVEL: "on_level",
    PROP_SCHEDULE_MODE: "schedule_mode",
    PROP_SETPOINT_COOL: "cool_setpoint",
    PROP_SETPOINT_HEAT: "heat_setpoint",
    PROP_STATUS: "status",
    PROP_TEMPERATURE: "temperature",
    PROP_UOM: "unit_of_measure",
}

EVENT_PROPS_IGNORED = [
    CMD_BEEP,
    CMD_BRIGHTEN,
    CMD_DIM,
    CMD_MANUAL_DIM_BEGIN,
    CMD_MANUAL_DIM_STOP,
    CMD_FADE_UP,
    CMD_FADE_DOWN,
    CMD_FADE_STOP,
    CMD_OFF,
    CMD_OFF_FAST,
    CMD_ON,
    CMD_ON_FAST,
    CMD_RESET,
    CMD_X10,
    PROP_BUSY,
    PROP_STATUS,
]

COMMAND_NAME = {val: key for key, val in COMMAND_FRIENDLY_NAME.items()}

# Referenced from ISY-WSDK-5.0.4\WSDL\family.xsd
NODE_FAMILY_ID = {
    "0": "Default",
    "1": "Insteon",
    "2": "UPB",
    "3": "RCS",
    "4": "ZWave",
    "5": "Auto DR",
    "6": "Group",
    "7": "UDI",
    "8": "Brultech",
    "9": "NCD",
    "10": "Node Server",
}

UOM_SECONDS = "57"
UOM_FAN_MODES = "99"
UOM_CLIMATE_MODES = "98"
UOM_CLIMATE_MODES_ZWAVE = "67"
UOM_DOUBLE_TEMP = "101"

UOM_FRIENDLY_NAME = {
    "1": "A",
    "2": "",  # Binary / On-Off
    "3": "btu/h",
    "4": "°C",
    "5": "cm",
    "6": "ft³",
    "7": "ft³/min",
    "8": "m³",
    "9": "day",
    "10": "days",
    "12": "dB",
    "13": "dB A",
    "14": "°",
    "16": "macroseismic",
    "17": "°F",
    "18": "ft",
    "19": "hour",
    "20": "hours",
    "21": "%AH",
    "22": "%RH",
    "23": "inHg",
    "24": "in/hr",
    "25": "index",
    "26": "K",
    "27": "keyword",
    "28": "kg",
    "29": "kV",
    "30": "kW",
    "31": "kPa",
    "32": "KPH",
    "33": "kWh",
    "34": "liedu",
    "35": "L",
    "36": "lx",
    "37": "mercalli",
    "38": "m",
    "39": "m³/hr",
    "40": "m/s",
    "41": "mA",
    "42": "ms",
    "43": "mV",
    "44": "min",
    "45": "min",
    "46": "mm/hr",
    "47": "month",
    "48": "MPH",
    "49": "m/s",
    "50": "Ω",
    "51": "%",
    "52": "lbs",
    "53": "pf",
    "54": "ppm",
    "55": "pulse count",
    "57": "s",
    "58": "s",
    "59": "S/m",
    "60": "m_b",
    "61": "M_L",
    "62": "M_w",
    "63": "M_S",
    "64": "shindo",
    "65": "SML",
    "69": "gal",
    "71": "UV index",
    "72": "V",
    "73": "W",
    "74": "W/m²",
    "75": "weekday",
    "76": "°",
    "77": "year",
    "82": "mm",
    "83": "km",
    "85": "Ω",
    "86": "kΩ",
    "87": "m³/m³",
    "88": "Water activity",
    "89": "RPM",
    "90": "Hz",
    "91": "°",
    "92": "° South",
    "100": "",
    "101": "° (x2)",
    "102": "kWs",
    "103": "$",
    "104": "¢",
    "105": "in",
    "106": "mm/day",
    "107": "",  # raw 1-byte unsigned value
    "108": "",  # raw 2-byte unsigned value
    "109": "",  # raw 3-byte unsigned value
    "110": "",  # raw 4-byte unsigned value
    "111": "",  # raw 1-byte signed value
    "112": "",  # raw 2-byte signed value
    "113": "",  # raw 3-byte signed value
    "114": "",  # raw 4-byte signed value
    "116": "mi",
    "117": "mbar",
    "118": "hPa",
    "119": "Wh",
    "120": "in/day",
}

UOM_TO_STATES = {
    "11": {  # Deadbolt Status
        "0": "unlocked",
        "100": "locked",
        "101": "unknown",
        "102": "problem",
    },
    "15": {  # Door Lock Alarm
        "1": "master code changed",
        "2": "tamper code entry limit",
        "3": "escutcheon removed",
        "4": "key-manually locked",
        "5": "locked by touch",
        "6": "key-manually unlocked",
        "7": "remote locking jammed bolt",
        "8": "remotely locked",
        "9": "remotely unlocked",
        "10": "deadbolt jammed",
        "11": "battery too low to operate",
        "12": "critical low battery",
        "13": "low battery",
        "14": "automatically locked",
        "15": "automatic locking jammed bolt",
        "16": "remotely power cycled",
        "17": "lock handling complete",
        "19": "user deleted",
        "20": "user added",
        "21": "duplicate pin",
        "22": "jammed bolt by locking with keypad",
        "23": "locked by keypad",
        "24": "unlocked by keypad",
        "25": "keypad attempt outside schedule",
        "26": "hardware failure",
        "27": "factory reset",
        "28": "manually not fully locked",
        "29": "all user codes deleted",
        "30": "new user code not added-duplicate code",
        "31": "keypad temporarily disabled",
        "32": "keypad busy",
        "33": "new program code entered",
        "34": "rf unlock with invalid user code",
        "35": "rf lock with invalid user codes",
        "36": "window-door is open",
        "37": "window-door is closed",
        "38": "window-door handle is open",
        "39": "window-door handle is closed",
        "40": "user code entered on keypad",
        "41": "power cycled",
    },
    "66": {  # Thermostat Heat/Cool State
        "0": "idle",
        "1": "heating",
        "2": "cooling",
        "3": "fan_only",
        "4": "pending heat",
        "5": "pending cool",
        "6": "vent",
        "7": "aux heat",
        "8": "2nd stage heating",
        "9": "2nd stage cooling",
        "10": "2nd stage aux heat",
        "11": "3rd stage aux heat",
    },
    "67": {  # Thermostat Mode
        "0": "off",
        "1": "heat",
        "2": "cool",
        "3": "auto",
        "4": "aux/emergency heat",
        "5": "resume",
        "6": "fan_only",
        "7": "furnace",
        "8": "dry air",
        "9": "moist air",
        "10": "auto changeover",
        "11": "energy save heat",
        "12": "energy save cool",
        "13": "away",
        "14": "program auto",
        "15": "program heat",
        "16": "program cool",
    },
    "68": {  # Thermostat Fan Mode
        "0": "auto",
        "1": "on",
        "2": "auto high",
        "3": "high",
        "4": "auto medium",
        "5": "medium",
        "6": "circulation",
        "7": "humidity circulation",
        "8": "left-right circulation",
        "9": "up-down circulation",
        "10": "quiet",
    },
    "78": {"0": "off", "100": "on"},  # 0-Off 100-On
    "79": {"0": "open", "100": "closed"},  # 0-Open 100-Close
    "80": {  # Thermostat Fan Run State
        "0": "off",
        "1": "on",
        "2": "on high",
        "3": "on medium",
        "4": "circulation",
        "5": "humidity circulation",
        "6": "right/left circulation",
        "7": "up/down circulation",
        "8": "quiet circulation",
    },
    "84": {"0": "unlock", "1": "lock"},  # Secure Mode
    "93": {  # Power Management Alarm
        "1": "power applied",
        "2": "ac mains disconnected",
        "3": "ac mains reconnected",
        "4": "surge detection",
        "5": "volt drop or drift",
        "6": "over current detected",
        "7": "over voltage detected",
        "8": "over load detected",
        "9": "load error",
        "10": "replace battery soon",
        "11": "replace battery now",
        "12": "battery is charging",
        "13": "battery is fully charged",
        "14": "charge battery soon",
        "15": "charge battery now",
    },
    "94": {  # Appliance Alarm
        "1": "program started",
        "2": "program in progress",
        "3": "program completed",
        "4": "replace main filter",
        "5": "failure to set target temperature",
        "6": "supplying water",
        "7": "water supply failure",
        "8": "boiling",
        "9": "boiling failure",
        "10": "washing",
        "11": "washing failure",
        "12": "rinsing",
        "13": "rinsing failure",
        "14": "draining",
        "15": "draining failure",
        "16": "spinning",
        "17": "spinning failure",
        "18": "drying",
        "19": "drying failure",
        "20": "fan failure",
        "21": "compressor failure",
    },
    "95": {  # Home Health Alarm
        "1": "leaving bed",
        "2": "sitting on bed",
        "3": "lying on bed",
        "4": "posture changed",
        "5": "sitting on edge of bed",
    },
    "96": {  # VOC Level
        "1": "clean",
        "2": "slightly polluted",
        "3": "moderately polluted",
        "4": "highly polluted",
    },
    "97": {  # Barrier Status
        **{
            "0": "closed",
            "100": "open",
            "101": "unknown",
            "102": "stopped",
            "103": "closing",
            "104": "opening",
        },
        **{
            str(b): f"{b} %" for a, b in enumerate(list(range(1, 100)))
        },  # 1-99 are percentage open
    },
    "98": {  # Insteon Thermostat Mode
        "0": "off",
        "1": "heat",
        "2": "cool",
        "3": "auto",
        "4": "fan_only",
        "5": "program_auto",
        "6": "program_heat",
        "7": "program_cool",
    },
    "99": {"7": "on", "8": "auto"},  # Insteon Thermostat Fan Mode
    "115": {  # Most recent On style action taken for lamp control
        "0": "on",
        "1": "off",
        "2": "fade up",
        "3": "fade down",
        "4": "fade stop",
        "5": "fast on",
        "6": "fast off",
        "7": "triple press on",
        "8": "triple press off",
        "9": "4x press on",
        "10": "4x press off",
        "11": "5x press on",
        "12": "5x press off",
    },
}

# Translate the "RR" Property to Seconds
INSTEON_RAMP_RATES = {
    "0": 540,
    "1": 480,
    "2": 420,
    "3": 360,
    "4": 300,
    "5": 270,
    "6": 240,
    "7": 210,
    "8": 180,
    "9": 150,
    "10": 120,
    "11": 90,
    "12": 60,
    "13": 47,
    "14": 43,
    "15": 38.5,
    "16": 34,
    "17": 32,
    "18": 30,
    "19": 28,
    "20": 26,
    "21": 23.5,
    "22": 21.5,
    "23": 19,
    "24": 8.5,
    "25": 6.5,
    "26": 4.5,
    "27": 2,
    "28": 0.5,
    "29": 0.3,
    "30": 0.2,
    "31": 0.1,
}

# Thermostat Types/Categories. 4.8 Trane, 5.3 venstar, 5.10 Insteon Wireless,
#  5.11 Insteon, 5.17 Insteon (EU), 5.18 Insteon (Aus/NZ)
INSTEON_TYPE_THERMOSTAT = ["4.8", "5.3", "5.10", "5.11", "5.17", "5.18"]
ZWAVE_CAT_THERMOSTAT = ["140"]

# Other special categories or types
INSTEON_TYPE_LOCK = ["4.64"]
ZWAVE_CAT_LOCK = ["111"]

INSTEON_TYPE_DIMMABLE = ["1."]
INSTEON_SUBNODE_DIMMABLE = " 1"
ZWAVE_CAT_DIMMABLE = ["109", "119", "186"]

# Referenced from ISY-WSDK 4_fam.xml
# Included for user translations in external modules.
# This is the Node.zwave_props.category property.
DEVTYPE_CATEGORIES = {
    "0": "uninitialized",
    "101": "unknown",
    "102": "alarm",
    "103": "av control point",
    "104": "binary sensor",
    "105": "class a motor control",
    "106": "class b motor control",
    "107": "class c motor control",
    "108": "controller",
    "109": "dimmer switch",
    "110": "display",
    "111": "door lock",
    "112": "doorbell",
    "113": "entry control",
    "114": "gateway",
    "115": "installer tool",
    "116": "motor multiposition",
    "117": "climate sensor",
    "118": "multilevel sensor",
    "119": "multilevel switch",
    "120": "on/off power strip",
    "121": "on/off power switch",
    "122": "on/off scene switch",
    "123": "open/close valve",
    "124": "pc controller",
    "125": "remote",
    "126": "remote control",
    "127": "av remote control",
    "128": "simple remote control",
    "129": "repeater",
    "130": "residential hrv",
    "131": "satellite receiver",
    "132": "satellite receiver",
    "133": "scene controller",
    "134": "scene switch",
    "135": "security panel",
    "136": "set-top box",
    "137": "siren",
    "138": "smoke alarm",
    "139": "subsystem controller",
    "140": "thermostat",
    "141": "toggle",
    "142": "television",
    "143": "energy meter",
    "144": "pulse meter",
    "145": "water meter",
    "146": "gas meter",
    "147": "binary switch",
    "148": "binary alarm",
    "149": "aux alarm",
    "150": "co2 alarm",
    "151": "co alarm",
    "152": "freeze alarm",
    "153": "glass break alarm",
    "154": "heat alarm",
    "155": "motion sensor",
    "156": "smoke alarm",
    "157": "tamper alarm",
    "158": "tilt alarm",
    "159": "water alarm",
    "160": "door/window alarm",
    "161": "test alarm",
    "162": "low battery alarm",
    "163": "co end of life alarm",
    "164": "malfunction alarm",
    "165": "heartbeat",
    "166": "overheat alarm",
    "167": "rapid temp rise alarm",
    "168": "underheat alarm",
    "169": "leak detected alarm",
    "170": "level drop alarm",
    "171": "replace filter alarm",
    "172": "intrusion alarm",
    "173": "tamper code alarm",
    "174": "hardware failure alarm",
    "175": "software failure alarm",
    "176": "contact police alarm",
    "177": "contact fire alarm",
    "178": "contact medical alarm",
    "179": "wakeup alarm",
    "180": "timer",
    "181": "power management",
    "182": "appliance",
    "183": "home health",
    "184": "barrier",
    "185": "notification sensor",
    "186": "color switch",
    "187": "multilevel switch off on",
    "188": "multilevel switch down up",
    "189": "multilevel switch close open",
    "190": "multilevel switch ccw cw",
    "191": "multilevel switch left right",
    "192": "multilevel switch reverse forward",
    "193": "multilevel switch pull push",
    "194": "basic set",
    "195": "wall controller",
    "196": "barrier handle",
    "197": "sound switch",
}

# Referenced from ISY-WSDK cat.xml
# Included for user translations in external modules.
# This is the first part of the Node.type property (before the first ".")
NODE_CATEGORIES = {
    "0": "generic controller",
    "1": "dimming control",
    "2": "switch/relay control",
    "3": "network bridge",
    "4": "irrigation control",
    "5": "climate control",
    "6": "pool control",
    "7": "sensors/actuators",
    "8": "home entertainment",
    "9": "energy management",
    "10": "appliance control",
    "11": "plumbing",
    "12": "communications",
    "13": "computer",
    "14": "windows/shades",
    "15": "access control",
    "16": "security/health/safety",
    "17": "surveillance",
    "18": "automotive",
    "19": "pet care",
    "20": "toys",
    "21": "timers/clocks",
    "22": "holiday",
    "113": "a10/x10",
    "127": "virtual",
    "254": "unknown",
}

# Node Change Actions
NC_NODE_RENAMED = "NN"
NC_NODE_REMOVED = "NR"
NC_NODE_MOVED = "MV"
NC_NODE_REMOVE_FROM_GROUP = "RG"
NC_NODE_ENABLED = "RG"
NC_PARENT_CHANGED = "PC"
NC_GROUP_RENAMED = "GN"
NC_GROUP_REMOVED = "GR"
NC_GROUP_ADDED = "GD"
NC_FOLDER_RENAMED = "FN"
NC_FOLDER_REMOVED = "FR"
NC_FOLDER_ADDED = "FD"
NC_NODE_ERROR = "NE"
NC_CLEAR_ERROR = "CE"
NC_NET_RENAMED = "WR"
NC_NODE_REVISED = "RV"

NODE_CHANGED_ACTIONS = [
    NC_NODE_RENAMED,
    NC_NODE_REMOVED,
    NC_NODE_MOVED,
    NC_NODE_REMOVE_FROM_GROUP,
    NC_NODE_ENABLED,
    NC_PARENT_CHANGED,
    NC_GROUP_RENAMED,
    NC_GROUP_REMOVED,
    NC_GROUP_ADDED,
    NC_FOLDER_RENAMED,
    NC_FOLDER_REMOVED,
    NC_FOLDER_ADDED,
    NC_NODE_ERROR,
    NC_CLEAR_ERROR,
    NC_NET_RENAMED,
    NC_NODE_REVISED,
]<|MERGE_RESOLUTION|>--- conflicted
+++ resolved
@@ -1,16 +1,6 @@
 """Constants for the PyISY Module."""
 import datetime
 import logging
-<<<<<<< HEAD
-
-_LOGGER = logging.getLogger(__package__)
-LOG_LEVEL = logging.DEBUG
-LOG_VERBOSE = 5
-LOG_FORMAT = "%(asctime)s %(levelname)s [%(name)s] %(message)s"
-LOG_DATE_FORMAT = "%Y-%m-%d %H:%M:%S"
-=======
-from xml.parsers.expat import ExpatError
->>>>>>> a806061d
 
 _LOGGER = logging.getLogger(__package__)
 LOG_LEVEL = logging.DEBUG
