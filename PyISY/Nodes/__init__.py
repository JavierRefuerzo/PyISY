from .group import Group
from .node import Node
from time import sleep
from xml.dom import minidom


class Nodes(object):

    """
    This class handles the ISY nodes. This class can be used as a dictionary to
    navigate through the controller's structure to objects of type
    :class:`~PyISY.Nodes.Node` and :class:`~PyISY.Nodes.Group` that represent
    objects on the controller.

    |  parent: ISY class
    |  root: [optional] String representing the current navigation level's ID
    |  nids: [optional] list of node ids
    |  nnames: [optional] list of node names
    |  nparents: [optional] list of node parents
    |  nobjs: [optional] list of node objects
    |  ntypes: [optional] list of node types
    |  xml: [optional] String of xml data containing the configuration data

    :ivar allLowerNodes: Returns all nodes beneath current level
    :ivar children: A list of the object's children.
    :ivar hasChildren: Indicates if object has children
    :ivar name: The name of the current folder in navigation.
    """

    nids = []
    nnames = []
    nparents = []
    nobjs = []
    ntypes = []

    def __init__(self, parent, root=None, nids=None, nnames=None,
                 nparents=None, nobjs=None, ntypes=None, xml=None):
        self.parent = parent
        self.root = root

        if nids is not None and nnames is not None and nparents is not None \
                and nobjs is not None and ntypes is not None:

            self.nids = nids
            self.nnames = nnames
            self.nparents = nparents
            self.nobjs = nobjs
            self.ntypes = ntypes

        elif xml is not None:
            self.parse(xml)

    def __str__(self):
        """ Returns string representation of the nodes/folders/groups. """
        if self.root is None:
            return 'Folder <root>'
        else:
            ind = self.nids.index(self.root)
            if self.ntypes[ind] == 'folder':
                return 'Folder (' + self.root + ')'
            elif self.ntypes[ind] == 'group':
                return 'Group (' + self.root + ')'
            else:
                return 'Node (' + self.root + ')'

    def __repr__(self):
        """ Creates a pretty representation of the nodes/folders/groups. """
        # get and sort children
        folders = []
        groups = []
        nodes = []
        for child in self.children:
            if child[0] is 'folder':
                folders.append(child)
            elif child[0] is 'group':
                groups.append(child)
            elif child[0] is 'node':
                nodes.append(child)

        # initialize data
        folders.sort(key=lambda x: x[1])
        groups.sort(key=lambda x: x[1])
        nodes.sort(key=lambda x: x[1])
        out = str(self) + '\n' + self.__reprFolders__(folders) + \
            self.__reprGroups__(groups) + self.__reprNodes__(nodes)
        return out

    def __reprFolders__(self, folders):
        # format folders
        out = ''
        for fold in folders:
            fold_obj = self[fold[2]]
            out += '  + ' + fold[1] + ': Folder(' + fold[2] + ')\n'
            for line in repr(fold_obj).split('\n')[1:]:
                if len(line) > 0:
                    out += '  |   ' + line + '\n'
            out += '  -\n'
        return out

    def __reprGroups__(self, groups):
        # format groups
        out = ''
        for group in groups:
            out += '  ' + group[1] + ': Group(' + group[2] + ')\n'
        return out

    def __reprNodes__(self, nodes):
        # format nodes
        out = ''
        for node in nodes:
            node_obj = self[node[2]]
            if node_obj.hasChildren:
                out += '  + '
            else:
                out += '  '
            out += node[1] + ': Node(' + node[2] + ')\n'
            if node_obj.hasChildren:
                for line in repr(node_obj).split('\n')[1:]:
                    if len(line) > 0:
                        out += '  |   ' + line + '\n'
                out += '  -\n'
        return out

    def __iter__(self):
        """
        Returns an iterator for each node below the current navigation level.
        """
        iter_data = self.allLowerNodes
        return NodeIterator(self, iter_data, delta=1)

    def __reversed__(self):
        """ Returns the iterator in reverse order. """
        iter_data = self.allLowerNodes
        return NodeIterator(self, iter_data, delta=-1)

    def _upmsg(self, xmldoc):
        """Updates nodes from event stream message."""
        nid = xmldoc.getElementsByTagName('node')[0].firstChild.toxml()
        nval = int(xmldoc.getElementsByTagName('action')[0].firstChild.toxml())
        self.getByID(nid).status.update(nval, force=True, silent=True)
        self.parent.log.info('ISY Updated Node: ' + nid)

    def parse(self, xml):
        """
        Parses the xml data.

        |  xml: String of the xml data
        """
        try:
            xmldoc = minidom.parseString(xml)
        except:
            self.parent.log.error('ISY Could not parse nodes, '
                                  + 'poorly formatted XML.')
        else:
            # get nodes
            ntypes = ['folder', 'node', 'group']
            for ntype in ntypes:
                features = xmldoc.getElementsByTagName(ntype)

                for feature in features:
                    family_tag = feature.getElementsByTagName('family')
                    if len(family_tag) > 0:
                        family = family_tag[0].firstChild.toxml()
                    else:
                        family = None

                    if family is not '6':  # ignore controller group
                        nid = feature.getElementsByTagName('address')[0] \
                            .firstChild.toxml()
                        nname = feature.getElementsByTagName('name')[0] \
                            .firstChild.toxml()
                        try:
                            nparent = feature.getElementsByTagName('parent')[0] \
                                .firstChild.toxml()
                        except:
                            nparent = None

                        if ntype == 'folder':
                            self.insert(nid, nname, nparent, None, ntype)
                        elif ntype == 'node':
                            nval = None
                            dimmable = False
                            nprop = feature.getElementsByTagName('property')
                            # Not all devices have properties
                            if len(nprop) > 0:
                                nval = nprop[0].attributes['value'].value
                                dimmable = '%' in \
                                    nprop[0].attributes['uom'].value
                                nval = int(nval.replace(' ', '0'))
                            self.insert(nid, nname, nparent,
                                        Node(self, nid, nval, nname, dimmable),
                                        ntype)
                        elif ntype == 'group':
                            mems = feature.getElementsByTagName('link')
                            members = [mem.firstChild.nodeValue for mem in mems]
                            self.insert(nid, nname, nparent,
                                        Group(self, nid, nname, members), ntype)

            self.parent.log.info('ISY Loaded Nodes')

    def update(self, waitTime=0):
        """
        Updates the contents of the class

        |  waitTime: [optional] Amount of seconds to wait before updating
        """
        sleep(waitTime)
        xml = self.parent.conn.updateNodes()
        if xml is not None:
            try:
                xmldoc = minidom.parseString(xml)
            except:
                self.parent.log.error('ISY Could not parse nodes, '
                                      + 'poorly formatted XML.')
            else:
                for feature in xmldoc.getElementsByTagName('node'):
                    nid = feature.attributes['id'].value
                    nval = feature.getElementsByTagName('property')[0] \
                        .attributes['value'].value
                    nval = int(nval.replace(' ', '0'))
                    dimmable = '%' in \
                        feature.getElementsByTagName('property')[0] \
                        .attributes['uom'].value
                    if nid in self.nids:
                        self.getByID(nid).status.update(nval, silent=True)
                    else:
                        self.insert(nid, ' ', None,
                                    Node(self, nid, nval), 'node')
                    self.getByID(nid).dimmable = dimmable

                self.parent.log.info('ISY Updated Nodes')

        else:
            self.parent.log.warning('ISY Failed to update nodes.')

    def insert(self, nid, nname, nparent, nobj, ntype):
        """
        Inserts a new node into the lists.

        |  nid: node id
        |  nname: node name
        |  nparent: node parent
        |  nobj: node object
        |  ntype: node type
        """
        self.nids.append(nid)
        self.nnames.append(nname)
        self.nparents.append(nparent)
        self.ntypes.append(ntype)
        self.nobjs.append(nobj)

    def __getitem__(self, val):
        """
        Used for navigating through the node tree. Can take names or IDs.
        """
        try:
            self.nids.index(val)
            fun = self.getByID
        except ValueError:
            try:
                self.nnames.index(val)
                fun = self.getByName
            except ValueError:
                try:
                    val = int(val)
                    fun = self.getByInd
<<<<<<< HEAD
                except:
                    raise AttributeError('Unrecognized Key: [' + val + ']')

        try:
            return fun(val)
        except:
            return AttributeError('Unrecognized Key: [' + val + ']')
=======
                except ValueError:
                    fun = None

        if fun:
            try:
                output = fun(val)
            except:
                pass

            if output:
                return output
        return KeyError('Unrecognized Key: ' + val)
>>>>>>> a43096cd

    def __setitem__(self, val):
        return None

    def getByName(self, val):
        """
        Gets child object with the given name.

        |  val: String representing name to look for.
        """
        for i in range(len(self.nids)):
            if self.nparents[i] == self.root and self.nnames[i] == val:
                return self.getByInd(i)

    def getByID(self, nid):
        """
        Gets object with the given ID.

        |  nid: Integer representing node/group/folder id.
        """
        i = self.nids.index(nid)
        return self.getByInd(i)

    def getByInd(self, i):
        """
        Returns the object at the given index in the list.

        |  i: Integer representing index of node/group/folder.
        """
        if self.ntypes[i] in ['group', 'node']:
            return self.nobjs[i]
        return Nodes(self.parent, self.nids[i], self.nids, self.nnames,
                     self.nparents, self.nobjs, self.ntypes)

    @property
    def children(self):
        out = []
        for i in range(len(self.nids)):
            if self.nparents[i] == self.root:
                out.append((self.ntypes[i], self.nnames[i], self.nids[i]))
        return out

    @property
    def hasChildren(self):
        try:
            self.nparents.index(self.root)
            return True
        except:
            return False

    @property
    def name(self):
        if self.root is None:
            return ''
        else:
            ind = self.nids.index(self.root)
            return self.nnames[ind]

    @property
    def allLowerNodes(self):
        output = []
        myname = self.name + '/'

        for dtype, name, ident in self.children:
            if dtype in ['group', 'node']:
                output.append((dtype, myname + name, ident))

            else:
                output += [(dtype2, myname + name2, ident2)
                           for (dtype2, name2, ident2)
                           in self[ident].allLowerNodes]
        return output


class NodeIterator(object):
    """ Iterates through a list of nodes, returning node objects. """

    def __init__(self, parent, iter_data, delta=1):
        self._parent = parent
        self._iterdata = iter_data
        self._len = len(iter_data)
        self._delta = delta

        if delta > 0:
            self._ind = 0
        else:
            self._ind = self._len - 1

    def __next__(self):
        if self._ind >= self._len or self._ind < 0:
            raise StopIteration
        _, path, ident = self._iterdata[self._ind]
        self._ind += self._delta
        return (path, self._parent[ident])

    def __len__(self):
        return self._len<|MERGE_RESOLUTION|>--- conflicted
+++ resolved
@@ -264,15 +264,6 @@
                 try:
                     val = int(val)
                     fun = self.getByInd
-<<<<<<< HEAD
-                except:
-                    raise AttributeError('Unrecognized Key: [' + val + ']')
-
-        try:
-            return fun(val)
-        except:
-            return AttributeError('Unrecognized Key: [' + val + ']')
-=======
                 except ValueError:
                     fun = None
 
@@ -284,8 +275,7 @@
 
             if output:
                 return output
-        return KeyError('Unrecognized Key: ' + val)
->>>>>>> a43096cd
+        return KeyError('Unrecognized Key: [' + val + ']')
 
     def __setitem__(self, val):
         return None
