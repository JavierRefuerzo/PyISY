--- conflicted
+++ resolved
@@ -156,7 +156,6 @@
             self.update(_change2update_interval)
             return True
 
-<<<<<<< HEAD
     def _get_notes(self):
         # Get the device notes, currently only the Spoken property is saved.
         notes_xml = self.parent.parent.conn.getNodeNotes(self._id)
@@ -172,7 +171,6 @@
             if spoken_tag:
                 self._spoken = spoken_tag[0].firstChild.toxml()
         
-=======
     def get_groups(self, controller=True, responder=True):
         """
         Returns the groups (scenes) that this node is a member of.
@@ -191,7 +189,6 @@
                         groups.append(child[2])
         return groups
 
->>>>>>> cc818ab1
     @property
     def spoken(self):
         if self._spoken is False:
