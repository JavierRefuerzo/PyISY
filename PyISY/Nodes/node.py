from ..constants import _change2update_interval
from VarEvents import Property
from time import sleep
from xml.dom import minidom


class Node(object):
    """
    This class handles ISY nodes.

    |  parent: The node manager object.
    |  nid: The Node ID.
    |  nval: The current Node value.
    |  name: The node name.
    |  [optional] dimmable: Default True. Boolean of whether the node is
       dimmable.
    |  spoken: The string of the Notes Spoken field.

    :ivar status: A watched property that indicates the current status of the
                  node.
    :ivar hasChildren: Property indicating that there are no more children.
    """

    status = Property(0)
    hasChildren = False

<<<<<<< HEAD
    def __init__(self, parent, nid, nval, name, dimmable=True, notes=False):
=======
    def __init__(self, parent, nid, nval, name, dimmable=True, spoken=False,
                 uom=None, prec=0):
>>>>>>> 3e20a32a
        self.parent = parent
        self._id = nid
        self.dimmable = dimmable
        self.name = name
<<<<<<< HEAD
        self._notes = notes
=======
        self.uom = uom
        self.prec = prec
        self._spoken = spoken
>>>>>>> 3e20a32a

        self.status = nval
        self.status.reporter = self.__report_status__

    def __str__(self):
        """ Returns a string representation of the node. """
        return 'Node(' + self._id + ')'

    def __report_status__(self, new_val):
        self.on(new_val)

    def update(self, waitTime=0, hint=None):
        """ Update the value of the node from the controller. """
        if not self.parent.parent.auto_update:
            sleep(waitTime)
            xml = self.parent.parent.conn.updateNode(self._id)

            if xml is not None:
                try:
                    xmldoc = minidom.parseString(xml)
                except:
                    self.parent.parent.log.error('ISY Could not parse nodes,' +
                                                 'poorly formatted XML.')
                else:
                    new_st = int(xmldoc.getElementsByTagName('property')[0]
                                 .attributes['value'].value)
                    self.status.update(new_st, silent=True)
                    self.parent.parent.log.info('ISY updated node: ' +
                                                self._id)
            else:
                self.parent.parent.log.warning('ISY could not update node: ' +
                                               self._id)
        elif hint is not None:
            # assume value was set correctly, auto update will correct errors
            self.status.update(hint, silent=True)
            self.parent.parent.log.info('ISY updated node: ' + self._id)

    def off(self):
        """ Turns the node off. """
        response = self.parent.parent.conn.nodeOff(self._id)

        if response is None:
            self.parent.parent.log.warning('ISY could not turn off node: ' +
                                           self._id)
            return False
        else:
            self.parent.parent.log.info('ISY turned off node: ' + self._id)
            self.update(_change2update_interval, hint=0)
            return True

    def on(self, val=None):
        """
        Turns the node on.

        |  [optional] val: The value brightness value (0-255) to set the node to
        """
        response = self.parent.parent.conn.nodeOn(self._id, val)

        if response is None:
            self.parent.parent.log.warning('ISY could not turn on node: ' +
                                           self._id)
            return False
        else:
            if val is None:
                self.parent.parent.log.info('ISY turned on node: ' + self._id)
                val = 255
            else:
                self.parent.parent.log.info('ISY turned on node: ' + self._id +
                                            ', To value: ' + str(val))
                val = int(val)
            self.update(_change2update_interval, hint=val)
            return True

    def fastoff(self):
        """ Turns the node fast off. """
        response = self.parent.parent.conn.nodeFastOff(self._id)

        if response is None:
            self.parent.parent.log.warning('ISY could not fast off node: ' +
                                           self._id)
            return False
        else:
            self.parent.parent.log.info('ISY turned did a fast off with node: '
                                        + self._id)
            self.update(_change2update_interval, hint=0)
            return True

    def faston(self):
        """ Turns the node fast on. """
        response = self.parent.parent.conn.nodeFastOn(self._id)

        if response is None:
            self.parent.parent.log.warning('ISY could not fast on node: ' +
                                           self._id)
            return False
        else:
            self.parent.parent.log.info('ISY did a fast on with node: ' +
                                        self._id)
            self.update(_change2update_interval, hint=255)
            return True

    def bright(self):
        """ Brightens the node by one step. """
        response = self.parent.parent.conn.nodeBright(self._id)

        if response is None:
            self.parent.parent.log.warning('ISY could not brighten node: ' +
                                           self._id)
            return False
        else:
            self.parent.parent.log.info('ISY brightened node: ' + self._id)
            self.update(_change2update_interval)
            return True

    def dim(self):
        """ Dims the node by one step. """
        response = self.parent.parent.conn.nodeDim(self._id)

        if response is None:
            self.parent.parent.log.warning('ISY could not dim node: ' +
                                           self._id)
            return False
        else:
            self.parent.parent.log.info('ISY dimmed node: ' + self._id)
            self.update(_change2update_interval)
            return True

    def _get_notes(self):
        if not self._notes:
            self._notes = self.parent.parseNotes(self.parent.parent.conn.getNodeNotes(self._id))

    def get_groups(self, controller=True, responder=True):
        """
        Returns the groups (scenes) that this node is a member of.
        If controller is True, then the scene it controls is added to the list
        If responder is True, then the scenes it is a responder of are added to the list
        """
        groups = []
        for child in self.parent.parent.nodes.allLowerNodes:
            if child[0] is 'group':
                if responder:
                    if self._id in self.parent.parent.nodes[child[2]].members:
                        groups.append(child[2])
                elif controller:
                    if self._id in self.parent.parent.nodes[child[2]].controllers:
                        groups.append(child[2])
        return groups

    @property
    def spoken(self):
        """Returns the text string of the Spoken property inside the node notes"""
        self._get_notes()
        return self._notes['spoken']<|MERGE_RESOLUTION|>--- conflicted
+++ resolved
@@ -24,23 +24,16 @@
     status = Property(0)
     hasChildren = False
 
-<<<<<<< HEAD
-    def __init__(self, parent, nid, nval, name, dimmable=True, notes=False):
-=======
     def __init__(self, parent, nid, nval, name, dimmable=True, spoken=False,
-                 uom=None, prec=0):
->>>>>>> 3e20a32a
+                 notes=False, uom=None, prec=0):
         self.parent = parent
         self._id = nid
         self.dimmable = dimmable
         self.name = name
-<<<<<<< HEAD
         self._notes = notes
-=======
         self.uom = uom
         self.prec = prec
         self._spoken = spoken
->>>>>>> 3e20a32a
 
         self.status = nval
         self.status.reporter = self.__report_status__
