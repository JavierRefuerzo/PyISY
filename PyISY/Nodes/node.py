--- conflicted
+++ resolved
@@ -102,11 +102,7 @@
     hasChildren = False
 
     def __init__(self, parent, nid, nval, name, dimmable=True, spoken=False,
-<<<<<<< HEAD
-                 uom=None, prec=0, aux_properties=None):
-=======
-                 notes=False, uom=None, prec=0):
->>>>>>> d40e70ad
+                 notes=False, uom=None, prec=0, aux_properties=None):
         self.parent = parent
         self._id = nid
         self.dimmable = dimmable
